--- conflicted
+++ resolved
@@ -101,12 +101,9 @@
 		shouldMissingContainersReappear bool
 		expectedDataplaneConfigJSON     string
 		skipServerWatch                 bool
-<<<<<<< HEAD
 		enableConsulDNS                 bool
 		enableTProxy                    bool
-=======
 		missingAWSRegion                bool
->>>>>>> 21fb7df6
 
 		consulLogin config.ConsulLogin
 	}{
