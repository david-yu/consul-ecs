--- conflicted
+++ resolved
@@ -304,11 +304,7 @@
 		Namespace:         serviceRegistration.Service.Namespace,
 		Weights:           serviceRegistration.Service.Weights,
 		EnableTagOverride: serviceRegistration.Service.EnableTagOverride,
-<<<<<<< HEAD
-		//Locality:          serviceRegistration.Service.Locality,
-=======
 		Locality:          serviceRegistration.Service.Locality,
->>>>>>> 970ce896
 	}
 
 	proxyService.Proxy.DestinationServiceID = serviceRegistration.Service.ID
