## UNRELEASED

BREAKING CHANGES
* mesh-init: The `-envoy-bootstrap-file` option is removed, and replaced with `-envoy-bootstrap-dir`.
  The Envoy bootstrap config file is written to `envoy-bootstrap.json` within that directory.
  [[GH-42](https://github.com/hashicorp/consul-ecs/pull/42)]

FEATURES
* Add a `health-sync` subcommand to sync ECS health checks into Consul [[GH-33](https://github.com/hashicorp/consul-ecs/pull/33)]
* Add the `-health-sync-containers` flag to `mesh-init` [[GH-36](https://github.com/hashicorp/consul-ecs/pull/36)]
<<<<<<< HEAD
* Add a `envoy-entrypoint` subcommand, which can be used as the entrypoint to the Envoy container running in ECS
  to support graceful shutdown. [[GH-42](https://github.com/hashicorp/consul-ecs/pull/42)]
=======
* Add `-tags`, `-service-name` and `-meta` flags to `mesh-init` [[GH-41](https://github.com/hashicorp/consul-ecs/pull/41)]

BREAKING CHANGES
* `consul-ecs` docker images no longer have the `consul` binary. The
  mesh-init subcommand still expects the `consul` binary on the
  `$PATH`. [[GH-40](https://github.com/hashicorp/consul-ecs/pull/40)]
>>>>>>> c7b26829

## 0.2.0-beta2 (September 30, 2021)
IMPROVEMENTS
* Clean up ACL tokens for services/task families that are deleted. [[GH-30](https://github.com/hashicorp/consul-ecs/pull/30)]
* Change the owner of `/consul` in the Docker image  to `consul-ecs`. This
  allows `mesh-init` to run as `consul-ecs` rather than `root`.
  [[GH-37](https://github.com/hashicorp/consul-ecs/pull/37)]

FEATURES
* mesh-init: Add `-checks` option to register service health checks.
  [[GH-29](https://github.com/hashicorp/consul-ecs/pull/29)]

## 0.2.0-beta1 (September 16, 2021)

BREAKING CHANGES
* Remove `discover-servers` command. Due to the many changes made for beta,
  upgrading is not supported. We recommend doing an uninstall and reinstall
  of the Terraform module. [[GH-21](https://github.com/hashicorp/consul-ecs/pull/21)]

FEATURES
* Add a new command called `acl-controller`. The command will first
  create the token for the Consul client and then will start a controller
  to manage service tokens. [[GH-22](https://github.com/hashicorp/consul-ecs/pull/22)]

IMPROVEMENTS
* AWS client discovers the current region, if unset, from ECS Task Metadata.
  [[GH-20](https://github.com/hashicorp/consul-ecs/pull/20)]

## 0.1.2 (May 25, 2021)

IMPROVEMENTS
* Fix Docker image to build off of `hashicorp/consul:1.9.5`

## 0.1.1 (May 24, 2021)

IMPROVEMENTS
* Docker image contains Consul 1.9.5 binary.

## 0.1.0 (May 24, 2021)

Initial release<|MERGE_RESOLUTION|>--- conflicted
+++ resolved
@@ -1,6 +1,9 @@
 ## UNRELEASED
 
 BREAKING CHANGES
+* `consul-ecs` docker images no longer have the `consul` binary. The
+  mesh-init subcommand still expects the `consul` binary on the
+  `$PATH`. [[GH-40](https://github.com/hashicorp/consul-ecs/pull/40)]
 * mesh-init: The `-envoy-bootstrap-file` option is removed, and replaced with `-envoy-bootstrap-dir`.
   The Envoy bootstrap config file is written to `envoy-bootstrap.json` within that directory.
   [[GH-42](https://github.com/hashicorp/consul-ecs/pull/42)]
@@ -8,17 +11,9 @@
 FEATURES
 * Add a `health-sync` subcommand to sync ECS health checks into Consul [[GH-33](https://github.com/hashicorp/consul-ecs/pull/33)]
 * Add the `-health-sync-containers` flag to `mesh-init` [[GH-36](https://github.com/hashicorp/consul-ecs/pull/36)]
-<<<<<<< HEAD
+* Add `-tags`, `-service-name` and `-meta` flags to `mesh-init` [[GH-41](https://github.com/hashicorp/consul-ecs/pull/41)]
 * Add a `envoy-entrypoint` subcommand, which can be used as the entrypoint to the Envoy container running in ECS
   to support graceful shutdown. [[GH-42](https://github.com/hashicorp/consul-ecs/pull/42)]
-=======
-* Add `-tags`, `-service-name` and `-meta` flags to `mesh-init` [[GH-41](https://github.com/hashicorp/consul-ecs/pull/41)]
-
-BREAKING CHANGES
-* `consul-ecs` docker images no longer have the `consul` binary. The
-  mesh-init subcommand still expects the `consul` binary on the
-  `$PATH`. [[GH-40](https://github.com/hashicorp/consul-ecs/pull/40)]
->>>>>>> c7b26829
 
 ## 0.2.0-beta2 (September 30, 2021)
 IMPROVEMENTS
